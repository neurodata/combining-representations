--- conflicted
+++ resolved
@@ -114,10 +114,8 @@
         else:
             return alpha_hat, np.average(dist_matrix, axis=1, weights=alpha_hat)
     
-<<<<<<< HEAD
     return alpha_hat
-
-
+ 
 def multiple_pairs(dist_matrices, voi_ind_to_S_sets, solver='pulp'):
     voi_indices = list(voi_ind_to_S_sets.keys())
     S_sets = list(voi_indices_to_S_sets.values())
@@ -174,8 +172,4 @@
         model.solve()
         alpha_hat = np.array([w.varValue for w in weights.values()])
 
-    return alpha_hat
-=======
-    return alpha_hat
-
->>>>>>> bcb8d8a7
+    return alpha_hat